--- conflicted
+++ resolved
@@ -11,24 +11,13 @@
 keywords = ["zk", "zookeeper", "distributed", "coordination"]
 
 [dependencies]
-<<<<<<< HEAD
 byteorder = "1.0"
-enum_primitive = "0.1"
 lazy_static = "0.2"
 log = "0.3"
 mio = "0.6"
-num = "0.1"
 snowflake = "1.2"
 bytes = "0.4"
-=======
-byteorder = "0.4"
-bytes = "0.3"
-lazy_static = "0.1"
-log = "0.3"
-mio = "0.5"
-snowflake = "1.0.0"
 zookeeper_derive = { path = "zookeeper-derive" }
->>>>>>> 12ea8ace
 
 [dev-dependencies]
 env_logger = "0.3"
